--- conflicted
+++ resolved
@@ -125,15 +125,16 @@
         for i in _ExpressionBase.__pickle_slots__:
            state[i] = getattr(self,i)
         if safe_mode:
-            state['_parent_expr'] = None
-            if self._parent_expr is not None:
+            if not bypass_backreference and self._parent_expr is not None:
                 state['_parent_expr'] = self._parent_expr()
+            else:
+                state['_parent_expr'] = self._parent_expr
         return state
 
     def __setstate__(self, state):
         super(_ExpressionBase, self).__setstate__(state)
         if safe_mode:
-            if self._parent_expr is not None:
+            if self._parent_expr is not None and not bypass_backreference:
                 self._parent_expr = ref(self._parent_expr)
 
     def __nonzero__(self):
@@ -191,17 +192,13 @@
         assert(len(_result)==1)
         return _result[0]
 
-<<<<<<< HEAD
+
     def clone(self, substitute=None):
-        return clone_expression(self, substitute)
-=======
-
-    def clone(self):
-        ans = copy.copy(self)
+        ans = clone_expression(self, substitute)
         if safe_mode:
             ans._parent_expr = None
         return ans
->>>>>>> 904a99ad
+
 
     def getname(self):
         """The text name of this Expression function"""
@@ -989,18 +986,6 @@
             self._args = []
             self._coef = {}
 
-<<<<<<< HEAD
-=======
-    def __copy__(self):
-        """Clone this object using the specified arguments"""
-        return self.__class__(
-            copy.copy(self._const),
-            self._args.__class__(
-                (clone_expression(a) for a in self._args) ),
-            tuple( (clone_expression(self._coef[id(v)]) for v in self._args) )
-        )
-
->>>>>>> 904a99ad
     def __getstate__(self):
         state = super(_LinearExpression, self).__getstate__()
         for i in _LinearExpression.__slots__:
