#  ___________________________________________________________________________
#
#  Pyomo: Python Optimization Modeling Objects
#  Copyright 2017 National Technology and Engineering Solutions of Sandia, LLC
#  Under the terms of Contract DE-NA0003525 with National Technology and
#  Engineering Solutions of Sandia, LLC, the U.S. Government retains certain
#  rights in this software.
#  This software is distributed under the 3-clause BSD License.
#  ___________________________________________________________________________
from pyomo.common.fileutils import find_library
import numpy.ctypeslib as npct
import numpy as np
import platform
import ctypes
import sys
import os

class _NotSet:
    pass

class AmplInterface(object):

<<<<<<< HEAD
    libname = find_library('pynumero_ASL')
=======
    libname = _NotSet
>>>>>>> c3f888ca

    @classmethod
    def available(cls):
        if cls.libname is _NotSet:
            cls.libname = find_library('pynumero_ASL')
        if cls.libname is None:
            return False
        return os.path.exists(cls.libname)

    def __init__(self, filename=None, nl_buffer=None):

        if not AmplInterface.available():
            raise RuntimeError(
                "ASL interface is not supported on this platform (%s)"
                % (os.name,) )

        if nl_buffer is not None:
            raise NotImplementedError("AmplInterface only supported form NL-file for now")

        self.ASLib = ctypes.cdll.LoadLibrary(AmplInterface.libname)

        # define 1d array
        array_1d_double = npct.ndpointer(dtype=np.double, ndim=1, flags='CONTIGUOUS')
        array_1d_int = npct.ndpointer(dtype=np.intc, ndim=1, flags='CONTIGUOUS')

        # constructor
        self.ASLib.EXTERNAL_AmplInterface_new.argtypes = [ctypes.c_char_p]
        self.ASLib.EXTERNAL_AmplInterface_new.restype = ctypes.c_void_p

        self.ASLib.EXTERNAL_AmplInterface_new_file.argtypes = [ctypes.c_char_p]
        self.ASLib.EXTERNAL_AmplInterface_new_file.restype = ctypes.c_void_p

        #self.ASLib.EXTERNAL_AmplInterface_new_str.argtypes = [ctypes.c_char_p]
        #self.ASLib.EXTERNAL_AmplInterface_new_str.restype = ctypes.c_void_p

        # number of variables
        self.ASLib.EXTERNAL_AmplInterface_n_vars.argtypes = [ctypes.c_void_p]
        self.ASLib.EXTERNAL_AmplInterface_n_vars.restype = ctypes.c_int

        # number of constraints
        self.ASLib.EXTERNAL_AmplInterface_n_constraints.argtypes = [ctypes.c_void_p]
        self.ASLib.EXTERNAL_AmplInterface_n_constraints.restype = ctypes.c_int

        # number of nonzeros in jacobian
        self.ASLib.EXTERNAL_AmplInterface_nnz_jac_g.argtypes = [ctypes.c_void_p]
        self.ASLib.EXTERNAL_AmplInterface_nnz_jac_g.restype = ctypes.c_int

        # number of nonzeros in hessian of lagrangian
        self.ASLib.EXTERNAL_AmplInterface_nnz_hessian_lag.argtypes = [ctypes.c_void_p]
        self.ASLib.EXTERNAL_AmplInterface_nnz_hessian_lag.restype = ctypes.c_int

        # lower bounds on x
        self.ASLib.EXTERNAL_AmplInterface_x_lower_bounds.argtypes = [ctypes.c_void_p,
                                                                     array_1d_double,
                                                                     ctypes.c_int]
        self.ASLib.EXTERNAL_AmplInterface_x_lower_bounds.restype = None

        # upper bounds on x
        self.ASLib.EXTERNAL_AmplInterface_x_upper_bounds.argtypes = [ctypes.c_void_p,
                                                                     array_1d_double,
                                                                     ctypes.c_int]
        self.ASLib.EXTERNAL_AmplInterface_x_upper_bounds.restype = None

        # lower bounds on g
        self.ASLib.EXTERNAL_AmplInterface_g_lower_bounds.argtypes = [ctypes.c_void_p,
                                                                     array_1d_double,
                                                                     ctypes.c_int]
        self.ASLib.EXTERNAL_AmplInterface_g_lower_bounds.restype = None

        # upper bounds on g
        self.ASLib.EXTERNAL_AmplInterface_g_upper_bounds.argtypes = [ctypes.c_void_p,
                                                                     array_1d_double,
                                                                     ctypes.c_int]
        self.ASLib.EXTERNAL_AmplInterface_g_upper_bounds.restype = None

        # initial value x
        self.ASLib.EXTERNAL_AmplInterface_get_init_x.argtypes = [ctypes.c_void_p,
                                                                 array_1d_double,
                                                                 ctypes.c_int]
        self.ASLib.EXTERNAL_AmplInterface_get_init_x.restype = None

        # initial value multipliers
        self.ASLib.EXTERNAL_AmplInterface_get_init_multipliers.argtypes = [ctypes.c_void_p,
                                                                           array_1d_double,
                                                                           ctypes.c_int]
        self.ASLib.EXTERNAL_AmplInterface_get_init_multipliers.restype = None

        # evaluate objective
        self.ASLib.EXTERNAL_AmplInterface_eval_f.argtypes = [ctypes.c_void_p,
                                                             array_1d_double,
                                                             ctypes.c_int,
                                                             ctypes.POINTER(ctypes.c_double)]
        self.ASLib.EXTERNAL_AmplInterface_eval_f.restype = ctypes.c_bool

        # gradient objective
        self.ASLib.EXTERNAL_AmplInterface_eval_deriv_f.argtypes = [ctypes.c_void_p,
                                                                   array_1d_double,
                                                                   array_1d_double,
                                                                   ctypes.c_int]
        self.ASLib.EXTERNAL_AmplInterface_eval_deriv_f.restype = ctypes.c_bool

        # structure jacobian of constraints
        self.ASLib.EXTERNAL_AmplInterface_struct_jac_g.argtypes = [ctypes.c_void_p,
                                                                   array_1d_int,
                                                                   array_1d_int,
                                                                   ctypes.c_int]
        self.ASLib.EXTERNAL_AmplInterface_struct_jac_g.restype = None

        # structure hessian of Lagrangian
        self.ASLib.EXTERNAL_AmplInterface_struct_hes_lag.argtypes = [ctypes.c_void_p,
                                                                     array_1d_int,
                                                                     array_1d_int,
                                                                     ctypes.c_int]
        self.ASLib.EXTERNAL_AmplInterface_struct_hes_lag.restype = None

        # evaluate constraints
        self.ASLib.EXTERNAL_AmplInterface_eval_g.argtypes = [ctypes.c_void_p,
                                                             array_1d_double,
                                                             ctypes.c_int,
                                                             array_1d_double,
                                                             ctypes.c_int]
        self.ASLib.EXTERNAL_AmplInterface_eval_g.restype = ctypes.c_bool

        # evaluate jacobian constraints
        self.ASLib.EXTERNAL_AmplInterface_eval_jac_g.argtypes = [ctypes.c_void_p,
                                                                 array_1d_double,
                                                                 ctypes.c_int,
                                                                 array_1d_double,
                                                                 ctypes.c_int]
        self.ASLib.EXTERNAL_AmplInterface_eval_jac_g.restype = ctypes.c_bool

        # temporary try/except block while changes get merged in pynumero_libraries
        try:
            self.ASLib.EXTERNAL_AmplInterface_dummy.argtypes = [ctypes.c_void_p]
            self.ASLib.EXTERNAL_AmplInterface_dummy.restype = None
            # evaluate hessian Lagrangian
            self.ASLib.EXTERNAL_AmplInterface_eval_hes_lag.argtypes = [ctypes.c_void_p,
                                                                       array_1d_double,
                                                                       ctypes.c_int,
                                                                       array_1d_double,
                                                                       ctypes.c_int,
                                                                       array_1d_double,
                                                                       ctypes.c_int,
                                                                       ctypes.c_double]
            self.ASLib.EXTERNAL_AmplInterface_eval_hes_lag.restype = ctypes.c_bool
            self.future_libraries = True
        except Exception:
            # evaluate hessian Lagrangian
            self.ASLib.EXTERNAL_AmplInterface_eval_hes_lag.argtypes = [ctypes.c_void_p,
                                                                       array_1d_double,
                                                                       ctypes.c_int,
                                                                       array_1d_double,
                                                                       ctypes.c_int,
                                                                       array_1d_double,
                                                                       ctypes.c_int]
            self.ASLib.EXTERNAL_AmplInterface_eval_hes_lag.restype = ctypes.c_bool
            self.future_libraries = False

        # finalize solution
        self.ASLib.EXTERNAL_AmplInterface_finalize_solution.argtypes = [ctypes.c_void_p,
                                                                        ctypes.c_int,
                                                                        ctypes.c_char_p,
                                                                        array_1d_double,
                                                                        ctypes.c_int,
                                                                        array_1d_double,
                                                                        ctypes.c_int]
        self.ASLib.EXTERNAL_AmplInterface_finalize_solution.restype = None

        # destructor
        self.ASLib.EXTERNAL_AmplInterface_free_memory.argtypes = [ctypes.c_void_p]
        self.ASLib.EXTERNAL_AmplInterface_free_memory.restype = None

        if filename is not None:
            if nl_buffer is not None:
                raise ValueError("Cannot specify both filename= and nl_buffer=")

            b_data = filename.encode('utf-8')
            self._obj = self.ASLib.EXTERNAL_AmplInterface_new_file(b_data)
        elif nl_buffer is not None:
            b_data = nl_buffer.encode('utf-8')
            if os.name in ['nt', 'dos']:
                self._obj = self.ASLib.EXTERNAL_AmplInterface_new_file(b_data)
            else:
                self._obj = self.ASLib.EXTERNAL_AmplInterface_new_str(b_data)

        assert self._obj, "Error building ASL interface. Possible error in nl-file"

        self._nx = self.get_n_vars()
        self._ny = self.get_n_constraints()
        self._nnz_jac_g = self.get_nnz_jac_g()
        self._nnz_hess = self.get_nnz_hessian_lag()

    def __del__(self):
        self.ASLib.EXTERNAL_AmplInterface_free_memory(self._obj)

    def get_n_vars(self):
        return self.ASLib.EXTERNAL_AmplInterface_n_vars(self._obj)

    def get_n_constraints(self):
        return self.ASLib.EXTERNAL_AmplInterface_n_constraints(self._obj)

    def get_nnz_jac_g(self):
        return self.ASLib.EXTERNAL_AmplInterface_nnz_jac_g(self._obj)

    def get_nnz_hessian_lag(self):
        return self.ASLib.EXTERNAL_AmplInterface_nnz_hessian_lag(self._obj)

    def get_bounds_info(self, xl, xu, gl, gu):
        x_l = xl.astype(np.double, casting='safe', copy=False)
        x_u = xu.astype(np.double, casting='safe', copy=False)
        g_l = gl.astype(np.double, casting='safe', copy=False)
        g_u = gu.astype(np.double, casting='safe', copy=False)
        nx = len(x_l)
        ng = len(g_l)
        assert nx == len(x_u), "lower and upper bound x vectors must be the same size"
        assert ng == len(g_u), "lower and upper bound g vectors must be the same size"
        self.ASLib.EXTERNAL_AmplInterface_get_bounds_info(self._obj,
                                                          x_l,
                                                          x_u,
                                                          nx,
                                                          g_l,
                                                          g_u,
                                                          ng)

    def get_x_lower_bounds(self, invec):
        self.ASLib.EXTERNAL_AmplInterface_x_lower_bounds(self._obj, invec, len(invec))

    def get_x_upper_bounds(self, invec):
        self.ASLib.EXTERNAL_AmplInterface_x_upper_bounds(self._obj, invec, len(invec))

    def get_g_lower_bounds(self, invec):
        self.ASLib.EXTERNAL_AmplInterface_g_lower_bounds(self._obj, invec, len(invec))

    def get_g_upper_bounds(self, invec):
        self.ASLib.EXTERNAL_AmplInterface_g_upper_bounds(self._obj, invec, len(invec))

    def get_init_x(self, invec):
        self.ASLib.EXTERNAL_AmplInterface_get_init_x(self._obj, invec, len(invec))

    def get_init_multipliers(self, invec):
        self.ASLib.EXTERNAL_AmplInterface_get_init_multipliers(self._obj, invec, len(invec))

    def eval_f(self, x):
        assert x.size == self._nx, "Error: Dimension missmatch."
        assert x.dtype == np.double, "Error: array type. Function eval_deriv_f expects an array of type double"
        sol = ctypes.c_double()
        res = self.ASLib.EXTERNAL_AmplInterface_eval_f(self._obj, x, self._nx, ctypes.byref(sol))
        assert res, "Error in AMPL evaluation"
        return sol.value

    def eval_deriv_f(self, x, df):
        assert x.size == self._nx, "Error: Dimension missmatch."
        assert x.dtype == np.double, "Error: array type. Function eval_deriv_f expects an array of type double"
        res = self.ASLib.EXTERNAL_AmplInterface_eval_deriv_f(self._obj, x, df, len(x))
        assert res, "Error in AMPL evaluation"

    def struct_jac_g(self, irow, jcol):
        irow_p = irow.astype(np.intc, casting='safe', copy=False)
        jcol_p = jcol.astype(np.intc, casting='safe', copy=False)
        assert len(irow) == len(jcol), "Error: Dimension missmatch. Arrays irow and jcol must be of the same size"
        assert len(irow) == self._nnz_jac_g, "Error: Dimension missmatch. Jacobian has {} nnz".format(self._nnz_jac_g)
        self.ASLib.EXTERNAL_AmplInterface_struct_jac_g(self._obj,
                                                       irow_p,
                                                       jcol_p,
                                                       len(irow))


    def struct_hes_lag(self, irow, jcol):
        irow_p = irow.astype(np.intc, casting='safe', copy=False)
        jcol_p = jcol.astype(np.intc, casting='safe', copy=False)
        assert len(irow) == len(jcol), "Error: Dimension missmatch. Arrays irow and jcol must be of the same size"
        assert len(irow) == self._nnz_hess, "Error: Dimension missmatch. Hessian has {} nnz".format(self._nnz_hess)
        self.ASLib.EXTERNAL_AmplInterface_struct_hes_lag(self._obj,
                                                         irow_p,
                                                         jcol_p,
                                                         len(irow))

    def eval_jac_g(self, x, jac_g_values):
        assert x.size == self._nx, "Error: Dimension missmatch."
        assert jac_g_values.size == self._nnz_jac_g, "Error: Dimension missmatch."
        xeval = x.astype(np.double, casting='safe', copy=False)
        jac_eval = jac_g_values.astype(np.double, casting='safe', copy=False)
        res = self.ASLib.EXTERNAL_AmplInterface_eval_jac_g(self._obj,
                                                           xeval,
                                                           self._nx,
                                                           jac_eval,
                                                           self._nnz_jac_g)
        assert res, "Error in AMPL evaluation"

    def eval_g(self, x, g):
        assert x.size == self._nx, "Error: Dimension missmatch."
        assert g.size == self._ny, "Error: Dimension missmatch."
        assert x.dtype == np.double, "Error: array type. Function eval_g expects an array of type double"
        assert g.dtype == np.double, "Error: array type. Function eval_g expects an array of type double"
        res = self.ASLib.EXTERNAL_AmplInterface_eval_g(self._obj,
                                                       x,
                                                       self._nx,
                                                       g,
                                                       self._ny)
        assert res, "Error in AMPL evaluation"

    def eval_hes_lag(self, x, lam, hes_lag, obj_factor=1.0):
        assert x.size == self._nx, "Error: Dimension missmatch."
        assert lam.size == self._ny, "Error: Dimension missmatch."
        assert hes_lag.size == self._nnz_hess, "Error: Dimension missmatch."
        assert x.dtype == np.double, "Error: array type. Function eval_hes_lag expects an array of type double"
        assert lam.dtype == np.double, "Error: array type. Function eval_hes_lag expects an array of type double"
        assert hes_lag.dtype == np.double, "Error: array type. Function eval_hes_lag expects an array of type double"
        if self.future_libraries:
            res = self.ASLib.EXTERNAL_AmplInterface_eval_hes_lag(self._obj,
                                                                 x,
                                                                 self._nx,
                                                                 lam,
                                                                 self._ny,
                                                                 hes_lag,
                                                                 self._nnz_hess,
                                                                 obj_factor)
        else:
            res = self.ASLib.EXTERNAL_AmplInterface_eval_hes_lag(self._obj,
                                                                 x,
                                                                 self._nx,
                                                                 lam,
                                                                 self._ny,
                                                                 hes_lag,
                                                                 self._nnz_hess)
        assert res, "Error in AMPL evaluation"

    def finalize_solution(self, ampl_solve_status_num, msg, x, lam):
        b_msg = msg.encode('utf-8')
        self.ASLib.EXTERNAL_AmplInterface_finalize_solution(self._obj,
                                                            ampl_solve_status_num,
                                                            b_msg,
                                                            x,
                                                            len(x),
                                                            lam,
                                                            len(lam))


<|MERGE_RESOLUTION|>--- conflicted
+++ resolved
@@ -20,11 +20,7 @@
 
 class AmplInterface(object):
 
-<<<<<<< HEAD
-    libname = find_library('pynumero_ASL')
-=======
     libname = _NotSet
->>>>>>> c3f888ca
 
     @classmethod
     def available(cls):
