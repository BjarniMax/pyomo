--- conflicted
+++ resolved
@@ -221,11 +221,7 @@
                             RangeTypes.append(MatrixConstraint.UpperBound)
 
                         # Start freeing up memory
-<<<<<<< HEAD
-                        constraint_data.set_value(Constraint.Skip)
-=======
                         constraint[index] = Constraint.Skip
->>>>>>> ffcc1141
 
     ncols = len(referenced_variable_symbols)
 
