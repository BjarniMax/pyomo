#  ___________________________________________________________________________
#
#  Pyomo: Python Optimization Modeling Objects
#  Copyright 2017 National Technology and Engineering Solutions of Sandia, LLC
#  Under the terms of Contract DE-NA0003525 with National Technology and
#  Engineering Solutions of Sandia, LLC, the U.S. Government retains certain
#  rights in this software.
#  This software is distributed under the 3-clause BSD License.
#  ___________________________________________________________________________
import pyutilib.th as unittest

<<<<<<< HEAD

from pyomo.environ import ConcreteModel, Block, Var, Reference, Set
=======
from pyomo.environ import ConcreteModel, Block, Var, Reference, Set, Constraint
>>>>>>> 4c380d11
from pyomo.dae import ContinuousSet
# This inport will have to change when we decide where this should go...
from pyomo.dae.flatten import flatten_dae_components

class TestCategorize(unittest.TestCase):
    def _hashRef(self, ref):
        return tuple(sorted(id(_) for _ in ref.values()))

    def test_flat_model(self):
        m = ConcreteModel()
        m.T = ContinuousSet(bounds=(0,1))
        m.x = Var()
        m.y = Var([1,2])
        m.a = Var(m.T)
        m.b = Var(m.T, [1,2])
        m.c = Var([3,4], m.T)

        regular, time = flatten_dae_components(m, m.T, Var)
        regular_id = set(id(_) for _ in regular)
        self.assertEqual(len(regular), 3)
        self.assertIn(id(m.x), regular_id)
        self.assertIn(id(m.y[1]), regular_id)
        self.assertIn(id(m.y[2]), regular_id)
        # Output for debugging
        #for v in time:
        #    v.pprint()
        #    for _ in v.values():
        #        print"     -> ", _.name
        ref_data = {
            self._hashRef(Reference(m.a[:])),
            self._hashRef(Reference(m.b[:,1])),
            self._hashRef(Reference(m.b[:,2])),
            self._hashRef(Reference(m.c[3,:])),
            self._hashRef(Reference(m.c[4,:])),
        }
        self.assertEqual(len(time), len(ref_data))
        for ref in time:
            self.assertIn(self._hashRef(ref), ref_data)

    def test_1level_model(self):
        m = ConcreteModel()
        m.T = ContinuousSet(bounds=(0,1))
        @m.Block([1,2],m.T)
        def B(b, i, t):
            b.x = Var(list(range(2*i, 2*i+2)))

        regular, time = flatten_dae_components(m, m.T, Var)
        self.assertEqual(len(regular), 0)
        # Output for debugging
        #for v in time:
        #    v.pprint()
        #    for _ in v.values():
        #        print"     -> ", _.name
        ref_data = {
            self._hashRef(Reference(m.B[1,:].x[2])),
            self._hashRef(Reference(m.B[1,:].x[3])),
            self._hashRef(Reference(m.B[2,:].x[4])),
            self._hashRef(Reference(m.B[2,:].x[5])),
        }
        self.assertEqual(len(time), len(ref_data))
        for ref in time:
            self.assertIn(self._hashRef(ref), ref_data)


    def test_2level_model(self):
        m = ConcreteModel()
        m.T = ContinuousSet(bounds=(0,1))
        @m.Block([1,2],m.T)
        def B(b, i, t):
            @b.Block(list(range(2*i, 2*i+2)))
            def bb(bb, j):
                bb.y = Var([10,11])
            b.x = Var(list(range(2*i, 2*i+2)))

        regular, time = flatten_dae_components(m, m.T, Var)
        self.assertEqual(len(regular), 0)
        # Output for debugging
        #for v in time:
        #    v.pprint()
        #    for _ in v.values():
        #        print"     -> ", _.name
        ref_data = {
            self._hashRef(Reference(m.B[1,:].x[2])),
            self._hashRef(Reference(m.B[1,:].x[3])),
            self._hashRef(Reference(m.B[2,:].x[4])),
            self._hashRef(Reference(m.B[2,:].x[5])),
            self._hashRef(Reference(m.B[1,:].bb[2].y[10])),
            self._hashRef(Reference(m.B[1,:].bb[2].y[11])),
            self._hashRef(Reference(m.B[1,:].bb[3].y[10])),
            self._hashRef(Reference(m.B[1,:].bb[3].y[11])),
            self._hashRef(Reference(m.B[2,:].bb[4].y[10])),
            self._hashRef(Reference(m.B[2,:].bb[4].y[11])),
            self._hashRef(Reference(m.B[2,:].bb[5].y[10])),
            self._hashRef(Reference(m.B[2,:].bb[5].y[11])),
        }
        self.assertEqual(len(time), len(ref_data))
        for ref in time:
            self.assertIn(self._hashRef(ref), ref_data)


    def test_2dim_set(self):
        m = ConcreteModel()
        m.time = ContinuousSet(bounds=(0,1))

        m.v = Var(m.time, [('a',1), ('b',2)])

        scalar, dae = flatten_dae_components(m, m.time, Var)
        self.assertEqual(len(scalar), 0)
        ref_data = {
                self._hashRef(Reference(m.v[:,'a',1])),
                self._hashRef(Reference(m.v[:,'b',2])),
                }
        self.assertEqual(len(dae), len(ref_data))
        for ref in dae:
            self.assertIn(self._hashRef(ref), ref_data)

    
    def test_indexed_block(self):
        m = ConcreteModel()
        m.time = ContinuousSet(bounds=(0,1))
        m.comp = Set(initialize=['a', 'b'])

        def bb_rule(bb, t):
            bb.dae_var = Var()

        def b_rule(b, c):
            b.bb = Block(m.time, rule=bb_rule)

        m.b = Block(m.comp, rule=b_rule)

        scalar, dae = flatten_dae_components(m, m.time, Var)
        self.assertEqual(len(scalar), 0)
        ref_data = {
                self._hashRef(Reference(m.b['a'].bb[:].dae_var)),
                self._hashRef(Reference(m.b['b'].bb[:].dae_var)),
                }
        self.assertEqual(len(dae), len(ref_data))
        for ref in dae:
            self.assertIn(self._hashRef(ref), ref_data)


    def test_constraint(self):
        m = ConcreteModel()
        m.time = ContinuousSet(bounds=(0,1))
        m.comp = Set(initialize=['a', 'b'])
        m.v0 = Var()
        m.v1 = Var(m.time)
        m.v2 = Var(m.time, m.comp)
        
        def c0_rule(m):
            return m.v0 == 1
        m.c0 = Constraint(rule=c0_rule)

        def c1_rule(m, t):
            return m.v1[t] == 3
        m.c1 = Constraint(m.time, rule=c1_rule)

        @m.Block(m.time)
        def b(b, t):
            def c2_rule(b, j):
                return b.model().v2[t, j] == 5
            b.c2 = Constraint(m.comp, rule=c2_rule)

        scalar, dae = flatten_dae_components(m, m.time, Constraint)
        hash_scalar = {id(s) for s in scalar}
        self.assertIn(id(m.c0), hash_scalar)

        ref_data = {
                self._hashRef(Reference(m.c1[:])),
                self._hashRef(Reference(m.b[:].c2['a'])),
                self._hashRef(Reference(m.b[:].c2['b'])),
                }
        self.assertEqual(len(dae), len(ref_data))
        for ref in dae:
            self.assertIn(self._hashRef(ref), ref_data)


    # TODO: Add tests for Sets with dimen==None


if __name__ == "__main__":
    unittest.main()<|MERGE_RESOLUTION|>--- conflicted
+++ resolved
@@ -9,12 +9,7 @@
 #  ___________________________________________________________________________
 import pyutilib.th as unittest
 
-<<<<<<< HEAD
-
-from pyomo.environ import ConcreteModel, Block, Var, Reference, Set
-=======
 from pyomo.environ import ConcreteModel, Block, Var, Reference, Set, Constraint
->>>>>>> 4c380d11
 from pyomo.dae import ContinuousSet
 # This inport will have to change when we decide where this should go...
 from pyomo.dae.flatten import flatten_dae_components
